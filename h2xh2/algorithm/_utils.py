--- conflicted
+++ resolved
@@ -12,10 +12,7 @@
 # See the License for the specific language governing permissions and
 # limitations under the License.
 
-<<<<<<< HEAD
-=======
 # %%
->>>>>>> 7e0b14a4
 """QPE utility collection."""
 
 from typing import (
